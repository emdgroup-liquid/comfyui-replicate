--- conflicted
+++ resolved
@@ -1,13 +1,8 @@
 [project]
 name = "comfyui-replicate"
 description = "Run Replicate models in ComfyUI"
-<<<<<<< HEAD
-version = "1.0.4"
+version = "1.0.7"
 license = { file = "LICENSE" }
-=======
-version = "1.0.7"
-license = "LICENSE"
->>>>>>> 7d9c96c6
 
 [project.urls]
 Repository = "https://github.com/replicate/comfyui-replicate"
